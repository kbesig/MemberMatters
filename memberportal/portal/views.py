from django.contrib.auth import login, authenticate, update_session_auth_hash
from django.http import HttpResponseRedirect, HttpResponseForbidden, JsonResponse, HttpResponseBadRequest, HttpResponse, \
    HttpResponseServerError
from django.contrib.auth.forms import PasswordChangeForm
from django.contrib.auth.decorators import login_required
from django.core.exceptions import ObjectDoesNotExist
from django.shortcuts import render, redirect, get_object_or_404
from django.views.decorators.csrf import csrf_exempt
from django.urls import reverse
from .forms import *
from .models import log_event, log_user_event
import stripe


def admin_required(view):
    def wrap(request, *args, **kwargs):
        # do some logic here
        if request.user.is_staff:
            return view(request, *args, **kwargs)
        else:
            # if the user isn't authorised let them know
            return HttpResponseForbidden("403 Access Forbidden")

    return wrap


def no_noobs(view):
    def wrap(request, *args, **kwargs):
        # do some logic here
        if request.user.profile.state == "noob":
            # if the user isn't authorised let them know
            return HttpResponseForbidden("403 Access Forbidden")
        else:
            return view(request, *args, **kwargs)

    return wrap


def reader_auth(view):
    def wrap(request, *args, **kwargs):
        # do some logic here
        if request.method == "GET" and request.GET.get('secret', "wrong") == "cookiemonster":
            return view(request, *args, **kwargs)
        else:
            # if the user isn't authorised let them know
            return HttpResponseForbidden("403 Access Forbidden")

    return wrap


def signup(request):
    """
    The signup view.
    :param request:
    :return:
    """

    # if the user has submitted a form process it
    if request.method == 'POST':
        # make a new instance of both forms
        user_form = SignUpForm(request.POST)
        profile_form = AddProfileForm(request.POST)

        if user_form.is_valid() and profile_form.is_valid():
            # if both forms are valid save them
            new_user = user_form.save()
            profile = profile_form.save(commit=False)

            # this check is needed to make sure the profile has the user id
            if profile.user_id is None:
                profile.user_id = new_user.id
            profile.save()
            profile_form.save_m2m()
            profile.email_link("HSBNE New Member Signup - Action Required",
                               "Next Step: Register for an Induction",
                               "Important. Please read this email for details on how to register for an induction.",
                               "{}, thanks for signing up! The next step to becoming a fully fledged member is to book "
                               "in for an induction. During this induction we will go over the basic safety and "
                               "operational aspects of HSBNE. To book in, click the link below.".format(
                                   new_user.first_name),
                               "https://www.eventbrite.com.au/e/hsbne-open-night-tickets-27140078706",
                               "Register for Induction")

            # for convenience, we should now log the user in
            username = user_form.cleaned_data.get('username')
            raw_password = user_form.cleaned_data.get('password1')
            user = authenticate(username=username, password=raw_password)
            login(request, user)

            return redirect('/')

    else:
        # make a new instance for both forms and render the template
        user_form = SignUpForm()
        profile_form = AddProfileForm()

    return render(request, 'registration/signup.html', {'user_form': user_form, 'profile_form': profile_form})


def signin(request):
    """
    The sign in view.
    :param request:
    :return:
    """
    log_user_event(request.user, "User logged in.", "usage")
    return render(request, 'registration/login.html')


@login_required
def change_password(request):
    if request.method == 'POST':
        form = PasswordChangeForm(request.user, request.POST)
        if form.is_valid():
            user = form.save()
            update_session_auth_hash(request, user)
            log_user_event(request.user, "User password changed.", "profile")
            return render(request, 'change_password.html', {'form': form, "message": "Password changed successfully."})

        else:
            return render(request, 'change_password.html', {'form': form})
    else:
        form = PasswordChangeForm(request.user)

    return render(request, 'change_password.html', {'form': form})


def loggedout(request):
    """
    The view to show the logged out page.
    :param request:
    :return:
    """
    log_user_event(request.user, "User signed out.", "usage")
    return render(request, 'loggedout.html')


def home(request):
    """
    The home page view.
    :param request:
    :return:
    """
    return render(request, 'home.html')


@login_required
def profile(request):
    """
    The profile view.
    :param request:
    :return:
    """
    return render(request, 'profile.html')


@login_required
@admin_required
def member_list(request):
    """
    The list all members view. Used to manage all members.
    :param request:
    :return:
    """
    # extract the values we need for each member
    # probably will need to add some server side pagination...
    members = User.objects.all()

    return render(request, 'memberlist.html', {'members': members})


@login_required
@admin_required
def admin_edit_member(request, member_id):
    """
    Part of the process for our ajax requests for the member list.
    :param request:
    :param member_id:
    :return:
    """
    user = get_object_or_404(Profile, user=member_id)
    data = dict()

    form = AdminEditProfileForm(instance=user)
    # if it's not valid don't save or log it
    data['form_is_valid'] = False

    if request.method == 'POST':
        # if it's a form submission pass it to the form
        form = AdminEditProfileForm(request.POST, instance=user)

        if form.is_valid():
            # if it's a valid form submission then save and log it
            form.save()
            data['form_is_valid'] = True
            log_user_event(user, request.user.get_full_name() + " edited user profile.", "profile")

    # render the form and return it
    data['html_form'] = render_to_string('partial_admin_edit_member.html', {'form': form, 'member_id': member_id},
                                         request=request)
    return JsonResponse(data)


@login_required
@admin_required
def admin_member_logs(request, member_id):
    """
    Part of the process for our ajax requests for the member list.
    :param request:
    :param member_id:
    :return:
    """
    data = dict()
    member = User.objects.get(pk=member_id)

    # render the form and return it
    data['html_form'] = render_to_string('partial_admin_member_logs.html', {'logs': member.profile.get_logs()},
                                         request=request)
    return JsonResponse(data)


@login_required
def edit_profile(request):
    """
    The edit user profile view.
    :param request:
    :return:
    """

    if request.method == 'POST':
        user_form = EditUserForm(request.POST, instance=request.user)
        cause_form = EditCausesForm(request.POST, instance=request.user.profile)

        if user_form.is_valid() and cause_form.is_valid():
            # if it was a form submission save it
            user_form.save()
            cause_form.save()
            log_user_event(request.user, "User profile edited.", "profile")
            return HttpResponseRedirect('%s' % (reverse('profile')))

    else:
        # if it's not a form submission, return an empty form
        user_form = EditUserForm(instance=request.user)
        cause_form = EditCausesForm(instance=request.user.profile)

    return render(request, 'edit_profile.html', {'user_form': user_form, "cause_form": cause_form})


@login_required
<<<<<<< HEAD
def edit_causes(request):
    """
    The edit causes view.
    :param request:
    :return:
    """
    if request.method == 'POST':
        user = Profile.objects.get(user=request.user)
        form = EditCausesForm(request.POST, instance=user)
        if form.is_valid():
            # if it was a form submission save it
            form.save()
            return HttpResponseRedirect('%s' % (reverse('profile')))
        else:
            # otherwise return form with errors
            return render(request, 'edit_causes.html', {'form': form})

    else:
        # if it's not a form submission, return an empty form
        user = Profile.objects.get(user=request.user)
        form = EditCausesForm(instance=user)
        return render(request, 'edit_causes.html', {'form': form})


@login_required
def spacebug(request):
    form_class = SpacebugForm

    return render(request, 'spacebug.html', {
        'form': form_class,
    })

@login_required
=======
>>>>>>> a4865231
@admin_required
def set_state(request, member_id, state):
    """
    Sets the active/inactive (access disabled/enabled) state for members.
    :param request:
    :param member_id:
    :param state:
    :return:
    """
    user = User.objects.get(id=member_id)

    if state == 'active':
        if user.profile.state == "noob":
            # give default access
            for door in Doors.objects.filter(all_members=True):
                user.profile.doors.add(door)

        user.profile.activate()

    else:
        user.profile.deactivate()

    return JsonResponse({"success": True})


@login_required
@admin_required
def manage_causes(request):
    # if we want to add a cause
    if request.method == 'POST':
        form = CauseForm(request.POST)
        if form.is_valid():
            form.save()
            log_user_event(request.user, "Created {} cause.".format(form.cleaned_data.get('name')), "admin", form)
            return HttpResponseRedirect(reverse("manage_causes"))

    else:
        form = CauseForm()

    causes = Causes.objects.all()

    return render(request, 'manage_causes.html', {"form": form, "causes": causes})


@login_required
@admin_required
def edit_cause(request, cause_id):
    """
    The edit cause (admin) view.
    :param request:
    :param cause_id: cause id to edit
    :return:
    """
    if request.method == 'POST':
        form = CauseForm(request.POST, instance=Causes.objects.get(pk=cause_id))
        if form.is_valid():
            # if it was a form submission save it
            form.save()
            log_user_event(request.user, "Edited {} cause.".format(Causes.objects.get(pk=cause_id).name), "admin", form)
            return HttpResponseRedirect('%s' % (reverse('manage_causes')))
        else:
            # otherwise return form with errors
            return render(request, 'edit_cause.html', {'form': form})

    else:
        # if it's not a form submission, return an empty form
        form = CauseForm(instance=Causes.objects.get(pk=cause_id))
        return render(request, 'edit_cause.html', {'form': form})


@login_required
@admin_required
def delete_cause(request, cause_id):
    cause = Causes.objects.get(pk=cause_id)
    cause.delete()
    log_user_event(request.user, "Deleted {} cause.".format(cause.name), "admin")

    return HttpResponse("Success")


@login_required
@no_noobs
def access_permissions(request):
    doors = Doors.objects.all()

    return render(request, 'access_permissions.html', {"doors": doors, "member_id": request.user.id})


@login_required
@admin_required
def manage_doors(request):
    doors = Doors.objects.all()
    return render(request, 'manage_doors.html', {"doors": doors})


@login_required
@admin_required
def add_door(request):
    if request.method == 'POST':
        form = DoorForm(request.POST)
        if form.is_valid():
            form.save()
            log_user_event(request.user, "Created {} door.".format(form.cleaned_data['name']), "admin", form)
            return HttpResponseRedirect(reverse("manage_doors"))

    else:
        form = DoorForm()

    return render(request, 'add_door.html', {"form": form})


@login_required
@admin_required
def edit_door(request, door_id):
    if request.method == 'POST':
        form = DoorForm(request.POST, instance=Doors.objects.get(pk=door_id))
        if form.is_valid():
            # if it was a form submission save it
            form.save()
            log_user_event(request.user, "Edited {} door.".format(Doors.objects.get(pk=door_id).name), "admin", form)
            return HttpResponseRedirect('%s' % (reverse('manage_doors')))
        else:
            # otherwise return form with errors
            return render(request, 'edit_cause.html', {'form': form})

    else:
        # if it's not a form submission, return an empty form
        form = DoorForm(instance=Doors.objects.get(pk=door_id))
        return render(request, 'edit_door.html', {'form': form})


@login_required
@admin_required
def delete_door(request, door_id):
    door = Doors.objects.get(pk=door_id)
    log_user_event(request.user, "Deleted {} door.".format(door.name), "admin")
    door.delete()
    return HttpResponseRedirect('%s' % (reverse('manage_doors')))


@login_required
@admin_required
def admin_edit_access(request, member_id):
    member = get_object_or_404(User, pk=member_id)
    doors = Doors.objects.all()
    data = dict()

    # render the form and return it
    data['html_form'] = render_to_string('partial_admin_edit_access.html',
                                         {'member': member, 'member_id': member_id, 'doors': doors}, request=request)
    return JsonResponse(data)


@login_required
@no_noobs
def edit_theme_song(request):
    return render(request, 'edit_theme_song.html')


@login_required
@admin_required
def admin_grant_door(request, door_id, member_id):
    try:
        user = User.objects.get(pk=member_id)
        door = Doors.objects.get(pk=door_id)
        user.profile.doors.add(door)
        user.profile.save()
        log_user_event(user, "Access to {} granted.".format(door.name), "profile")
        log_user_event(request.user, "Access to {} granted for {}.".format(door.name, user.get_full_name()), "admin")

        return JsonResponse({"success": True})

    except Exception:
        return JsonResponse({"success": False, "reason": "Bad Request. Error AhSv"})


@login_required
@admin_required
def admin_revoke_door(request, door_id, member_id):
    try:
        user = User.objects.get(pk=member_id)
        door = Doors.objects.get(pk=door_id)
        user.profile.doors.remove(door)
        user.profile.save()
        log_user_event(user, "Access to {} revoked.".format(door.name), "profile")
        log_user_event(request.user, "Access to {} revoked for {}.".format(door.name, user.get_full_name()), "admin")

        return JsonResponse({"success": True})

    except ObjectDoesNotExist:
        return JsonResponse({"success": False, "reason": "No access permission was found."})


@login_required
@no_noobs
def request_access(request, door_id):
    return JsonResponse({"success": False, "reason": "Not implemented yet."})


@reader_auth
def check_access(request, rfid_code, door_id=None):
    door = None

    try:
        user = Profile.objects.get(rfid=rfid_code).user

    except ObjectDoesNotExist:
        # send back some random error code you can search for here - this means the RFID tag doesn't exist.
        log_event("Tried to check access for non existant user (or rfid not set).", "error", request)
        return HttpResponseBadRequest("Bad Request. Error AhDA")

    if user.profile.state == "active":
        if door_id is not None:
            try:
                door = Doors.objects.get(pk=door_id)
                door.checkin()

            except ObjectDoesNotExist:
                # send back some random error code you can search for here - this means the door ID doesn't exist.
                log_event("Tried to check access for non existant door.", "error", request)
                return HttpResponseBadRequest("Bad Request. Error AJld")

        else:
            try:
                door_ip = request.META.get('REMOTE_ADDR')
                door = Doors.objects.get(ip_address=door_ip)
                door.checkin()

            except ObjectDoesNotExist:
                # send back some random error code you can search for here - this means the door doesn't exist.
                log_event("Tried to check access for door {} but none found.".format(door_ip), "error", request)
                return HttpResponseBadRequest("Bad Request. Error AJlc")

        allowed_doors = user.profile.doors.all()

        if allowed_doors:
            if door in allowed_doors:
                # user has access
                door.log_access(user.id)
                return JsonResponse({"access": True, "name": user.first_name, "door": door.name})

    # if the are inactive or don't have access
    return JsonResponse({"access": False, "name": user.first_name, "door": door.name})


@login_required
@no_noobs
def list_causes(request):
    causes = Causes.objects.all()
    members = Profile.objects.all()

    return render(request, 'list_causes.html', {"causes": causes, "members": members})


def webcams(request):
    return render(request, 'webcams.html')


@login_required
@no_noobs
def recent_swipes(request):
    swipes = DoorLog.objects.all().order_by('date')[::-1][:50]

    return render(request, 'recent_swipes.html', {"swipes": swipes})


@login_required
@no_noobs
def last_seen(request):
    last_seens = list()
    members = User.objects.all()

    for member in members:
        door_logs = DoorLog.objects.filter(user=member).order_by("date")
        if len(door_logs):
            date = door_logs[::-1][0].date
            last_seens.append({"user": member, "never": False, "date": date})
        else:
            last_seens.append({"user": member, "never": True})

    return render(request, 'last_seen.html', {"last_seens": last_seens})


@login_required
def open_door(request, door_id):
    door = Doors.objects.get(pk=door_id)
    if door in request.user.profile.doors.all():
        log_user_event(request.user, "Opened {} door via API.".format(door.name), "door")
        return JsonResponse({"success": door.unlock()})

    return HttpResponseForbidden("You are not authorised to access that door.")


@reader_auth
def authorised_tags(request, door_id=None):
    door = None

    if door_id is not None:
        try:
            door = Doors.objects.get(pk=door_id)
            door.checkin()

        except ObjectDoesNotExist:
            # send back some random error code you can search for here - this means the door ID doesn't exist.
            log_event("Tried to get authorised tags for non existant door.", "error", request)
            return HttpResponseBadRequest("Bad Request. Error AJld")

    else:
        try:
            door_ip = request.META.get('REMOTE_ADDR')
            door = Doors.objects.get(ip_address=door_ip)
            door.checkin()

        except ObjectDoesNotExist:
            # send back some random error code you can search for here - this means the door doesn't exist.
            log_event("Tried to get authorised tags for non existant door (or IP set incorrectly).", "error", request)
            return HttpResponseBadRequest("Bad Request. Error AJlc")

    authorised_tags = list()

    for profile in Profile.objects.all():
        if door in profile.doors.all():
            authorised_tags.append(profile.rfid)

    log_event("Got authorised tags for {} door.".format(door.name), "door")
    return JsonResponse({"authorised_tags": authorised_tags, "door": door.name})


@login_required
@no_noobs
def manage_spacebucks(request):
    spacebucks_transactions = SpaceBucks.objects.filter(user=request.user)

    return render(request, 'manage_spacebucks.html', {"spacebucks_transactions": spacebucks_transactions})


@login_required
@no_noobs
def add_spacebucks(request, amount=None):
    if request.method == "POST":
        if "STRIPE_SECRET_KEY" in os.environ:
            stripe.api_key = os.environ["STRIPE_SECRET_KEY"]
            stripe.default_http_client = stripe.http_client.RequestsClient()
        else:
            return HttpResponseServerError("No stripe API details found.")

        if amount is not None:
            # lets restrict this to something reasonable
            if amount <= 50:
                log_user_event(request.user,
                               "Attempting to charge {} for ${}.".format(request.user.get_full_name(), amount),
                               "stripe")
                charge = stripe.Charge.create(
                    amount=amount * 100,  # convert to cents,
                    currency='aud',
                    description='HSBNE Spacebucks ({})'.format(request.user.get_full_name()),
                    customer=request.user.profile.stripe_customer_id,
                    metadata={'Payment By': request.user.get_full_name(), "For": "Spacebucks Top Up"},
                )

                if charge.paid:
                    transaction = SpaceBucks()
                    transaction.amount = amount
                    transaction.user = request.user
                    transaction.description = "Added spacebucks via Stripe"
                    transaction.transaction_type = "stripe"
                    transaction.logging_info = charge
                    transaction.save()
                    log_user_event(request.user,
                                   "Successfully charged {} for ${}.".format(request.user.get_full_name(), amount),
                                   "stripe")

                    return render(request, 'add_spacebucks.html',
                                  {"STRIPE_PUBLIC_KEY": os.environ["STRIPE_PUBLIC_KEY"], "success": True,
                                   "message": "Successfully charged ${} to your card ending in {}. Please check your spacebucks balance.".format(
                                       amount, request.user.profile.stripe_card_last_digits)})
                else:
                    log_user_event(request.user,
                                   "Problem charging {}.".format(request.user.get_full_name()),
                                   "stripe")
                    return render(request, 'add_spacebucks.html',
                                  {"STRIPE_PUBLIC_KEY": os.environ["STRIPE_PUBLIC_KEY"], "success": False,
                                   "message": "There was a problem collecting the funds off your card."})
            else:
                log_user_event(request.user, "Tried to add more than $50 to spacebucks via stripe.", "stripe")

        return render(request, 'add_spacebucks.html',
                      {"STRIPE_PUBLIC_KEY": os.environ["STRIPE_PUBLIC_KEY"], "success": False,
                       "message": "Invalid amount."})

    else:
        if "STRIPE_PUBLIC_KEY" in os.environ:
            return render(request, 'add_spacebucks.html', {"STRIPE_PUBLIC_KEY": os.environ["STRIPE_PUBLIC_KEY"]})

        else:
            return HttpResponseServerError("Error unable to find stripe details in environment variables.")


@csrf_exempt
def save_spacebucks_payment_info(request):
    if request.method == 'POST':
        if "STRIPE_SECRET_KEY" in os.environ:
            stripe.api_key = os.environ["STRIPE_SECRET_KEY"]
            stripe.default_http_client = stripe.http_client.RequestsClient()
        else:
            return HttpResponseServerError("Can't find stripe API details.")

        try:
            log_user_event(request.user,
                           "Attempting to create stripe customer.", "stripe")
            customer = stripe.Customer.create(
                source=request.POST.get("stripeToken"),
                email=request.POST.get("stripeEmail"),
            )

            profile = request.user.profile
            profile.stripe_customer_id = customer.id
            profile.stripe_card_expiry = str(customer.sources.data[0]['exp_month']) + '/' + str(
                customer.sources.data[0]['exp_year'])
            profile.stripe_card_last_digits = customer.sources.data[0]['last4']
            profile.save()
            log_user_event(request.user, "Created stripe customer.".format(request.user.get_full_name()), "stripe")

        except stripe.error.CardError as e:
            # Since it's a decline, stripe.error.CardError will be caught
            body = e.json_body
            err = body.get('error', {})

            log_user_event(request.user, "Card declined while saving payment details.", "stripe")

            return render(request, 'add_spacebucks.html',
                          {"STRIPE_PUBLIC_KEY": os.environ["STRIPE_PUBLIC_KEY"], "success": False,
                           "message": err})

        except stripe.error.RateLimitError as e:
            log_user_event(request.user, "Rate limtied while saving payment details.", "stripe")
            return render(request, 'add_spacebucks.html',
                          {"STRIPE_PUBLIC_KEY": os.environ["STRIPE_PUBLIC_KEY"], "success": False,
                           "message": "Our server is talking to stripe too quickly, try again later."})

        except stripe.error.InvalidRequestError as e:
            log_user_event(request.user, "Invalid request while saving payment details.", "stripe", request)
            return render(request, 'add_spacebucks.html',
                          {"STRIPE_PUBLIC_KEY": os.environ["STRIPE_PUBLIC_KEY"], "success": False,
                           "message": "There was an error with the request details."})

        except stripe.error.AuthenticationError as e:
            log_user_event(request.user, "Can't authenticate with stripe while saving payment details.", "stripe")
            return render(request, 'add_spacebucks.html',
                          {"STRIPE_PUBLIC_KEY": os.environ["STRIPE_PUBLIC_KEY"], "success": False,
                           "message": "Our server was unable to authenticate with the Stripe server."})

        except stripe.error.APIConnectionError as e:
            log_user_event(request.user, "Stripe API connection error while saving payment details.", "stripe")
            return render(request, 'add_spacebucks.html',
                          {"STRIPE_PUBLIC_KEY": os.environ["STRIPE_PUBLIC_KEY"], "success": False,
                           "message": "Our server was unable to communicate with the Stripe server."})

        except stripe.error.StripeError as e:
            log_user_event(request.user, "Unkown stripe while saving payment details.", "stripe", request)
            return render(request, 'add_spacebucks.html',
                          {"STRIPE_PUBLIC_KEY": os.environ["STRIPE_PUBLIC_KEY"], "success": False,
                           "message": e})

        except Exception as e:
            log_user_event(request.user, "Unkown other error while saving payment details.", "stripe", request)
            return render(request, 'add_spacebucks.html',
                          {"STRIPE_PUBLIC_KEY": os.environ["STRIPE_PUBLIC_KEY"], "success": False,
                           "message": "Unkown error (unrelated to stripe)."})

        log_user_event(request.user, "Successfully save payment details.", "stripe")
        return render(request, 'add_spacebucks.html',
                      {"STRIPE_PUBLIC_KEY": os.environ["STRIPE_PUBLIC_KEY"], "success": True,
                       "message": "Your payment details were successfully saved."})

    else:
        return redirect(reverse('add_spacebucks'))


@login_required
@admin_required
def resend_welcome_email(request, member_id):
    success = User.objects.get(pk=member_id).profile.email_welcome()
    log_user_event(request.user, "Resent welcome email.", "profile")

    if success:
        return JsonResponse({"success": True})

    else:
        return JsonResponse({"success": False, "reason": "Unknown error. Error AlfSo"})<|MERGE_RESOLUTION|>--- conflicted
+++ resolved
@@ -247,32 +247,6 @@
 
 
 @login_required
-<<<<<<< HEAD
-def edit_causes(request):
-    """
-    The edit causes view.
-    :param request:
-    :return:
-    """
-    if request.method == 'POST':
-        user = Profile.objects.get(user=request.user)
-        form = EditCausesForm(request.POST, instance=user)
-        if form.is_valid():
-            # if it was a form submission save it
-            form.save()
-            return HttpResponseRedirect('%s' % (reverse('profile')))
-        else:
-            # otherwise return form with errors
-            return render(request, 'edit_causes.html', {'form': form})
-
-    else:
-        # if it's not a form submission, return an empty form
-        user = Profile.objects.get(user=request.user)
-        form = EditCausesForm(instance=user)
-        return render(request, 'edit_causes.html', {'form': form})
-
-
-@login_required
 def spacebug(request):
     form_class = SpacebugForm
 
@@ -280,9 +254,8 @@
         'form': form_class,
     })
 
-@login_required
-=======
->>>>>>> a4865231
+
+@login_required
 @admin_required
 def set_state(request, member_id, state):
     """
