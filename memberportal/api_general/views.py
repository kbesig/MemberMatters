--- conflicted
+++ resolved
@@ -50,13 +50,8 @@
             },
             "enableWebcams": config.ENABLE_WEBCAMS,
             "siteBanner": config.SITE_BANNER,
-<<<<<<< HEAD
             "enableSiteSignIn": config.ENABLE_PORTAL_SITE_SIGN_IN,
             "enableMembersOnSite": config.ENABLE_PORTAL_MEMBERS_ON_SITE,
-=======
-            "enablePortalSiteSignIn": config.ENABLE_PORTAL_SITE_SIGN_IN,
-            "enablePortalMembersOnSite": config.ENABLE_PORTAL_MEMBERS_ON_SITE,
->>>>>>> 72374d1b
         }
 
         keys = {"stripePublishableKey": config.STRIPE_PUBLISHABLE_KEY}
