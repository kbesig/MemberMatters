--- conflicted
+++ resolved
@@ -77,11 +77,6 @@
 ## Organisations using MemberMatters
 Feel free to add your organisation to this list (via a pull request) if you're actively using or trialling MemberMatters and are a not for profit or similar. Make sure to include a link to your website and the date you added it.
 
-<<<<<<< HEAD
 * [Brisbane Makerspace](https://brisbanemaker.space) (October 2021) - A community workshop for makers in Brisbane, with a focus on high quality tools.
-* [HSBNE Inc](https://hsbne.org) (January 2020) - Australia's largest makerspace based in Brisbane, QLD.
-* [SparkCC](https://www.sparkcc.org) (September 2021) - A community of makers on the NSW Central Coast.
-=======
 * [HSBNE Inc](https://hsbne.org) (January 2020) - A hackerspace based in Brisbane, QLD.
-* [SparkCC](https://www.sparkcc.org) (September 2021) - A community of makers on the NSW Central Coast
->>>>>>> 00bf3792
+* [SparkCC](https://www.sparkcc.org) (September 2021) - A community of makers on the NSW Central Coast