<template>
  <div class="row">
    <div class="q-pa-md col-12 col-sm-4">
      <q-card>
<<<<<<< HEAD
        <img src="https://hsbne.org/assets/img/carousel/00.jpg" />
=======
        <img :src="images.statsCard" />
>>>>>>> 07ebe50c

        <q-list>
          <q-item clickable>
            <q-item-section avatar>
              <q-icon color="primary" :name="icons.members" />
            </q-item-section>

            <q-item-section>
              <q-item-label>{{ $t("statistics.memberCount") }}</q-item-label>
              <q-item-label caption>
                {{ onsiteCount }} {{ $t("statistics.onSite") }}
              </q-item-label>
            </q-item-section>
          </q-item>
          <q-item clickable>
            <q-item-section avatar>
              <q-icon color="primary" :name="icons.membersOnSite" />
            </q-item-section>

            <q-item-section>
              <q-item-label>{{ $t("statistics.memberList") }}</q-item-label>
              <q-item-label caption>
                {{ onsiteMembers.join(", ") }}
              </q-item-label>
            </q-item-section>
          </q-item>
        </q-list>
      </q-card>
    </div>
  </div>
</template>

<script>
import { mapGetters, mapActions } from "vuex";
import icons from "@icons";

export default {
  name: "StatisticsCards",
  data() {
    return {
      refreshInterval: null,
    };
  },
  mounted() {
    this.getSiteSignedIn();
    this.getStatistics();

    // Refresh statistics every 10 seconds while the page is open
    this.refreshInterval = setInterval(this.getStatistics, 10000);
  },
  beforeDestroy() {
    clearInterval(this.refreshInterval);
  },
  methods: {
    ...mapActions("profile", ["getSiteSignedIn"]),
    ...mapActions("tools", ["getStatistics"]),
  },
  computed: {
    ...mapGetters("config", ["images"]),
    ...mapGetters("tools", ["statistics"]),
    icons() {
      return icons;
    },
    onsiteCount() {
      return this.statistics?.onSite ? this.statistics?.onSite?.count : 0;
    },
    onsiteMembers() {
<<<<<<< HEAD
      return this.statistics?.onSite?.members
        ? this.statistics?.onSite?.members
=======
      return this.statistics.onSite.members
        ? this.statistics.onSite.members
>>>>>>> 07ebe50c
        : [];
    },
  },
};
</script>

<style scoped>
a {
  text-decoration: none;
}
</style><|MERGE_RESOLUTION|>--- conflicted
+++ resolved
@@ -2,11 +2,7 @@
   <div class="row">
     <div class="q-pa-md col-12 col-sm-4">
       <q-card>
-<<<<<<< HEAD
-        <img src="https://hsbne.org/assets/img/carousel/00.jpg" />
-=======
         <img :src="images.statsCard" />
->>>>>>> 07ebe50c
 
         <q-list>
           <q-item clickable>
@@ -74,13 +70,8 @@
       return this.statistics?.onSite ? this.statistics?.onSite?.count : 0;
     },
     onsiteMembers() {
-<<<<<<< HEAD
       return this.statistics?.onSite?.members
         ? this.statistics?.onSite?.members
-=======
-      return this.statistics.onSite.members
-        ? this.statistics.onSite.members
->>>>>>> 07ebe50c
         : [];
     },
   },
