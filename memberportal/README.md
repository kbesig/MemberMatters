# Getting started (Django backend)
First step is to grab a copy of this repository. You will need to make sure you have python installed,
3.7 or newer as that's the only version it has been tested on. Make sure you also install pip so that you can install
all of the dependencies.

To install python 3/pip and the requirements, run the commands below *from within this folder*.
## Linux (Ubuntu)
 Make sure you have all of the common programming dependencies installed:
 ```bash
 sudo apt install build-essential libssl-dev libffi-dev python3-dev python3 python3-pip python3-venv
 ```

Then create a virtual environment and install our python dependencies:
```bash
python3 -m venv venv
source venv/bin/activate
pip3 install -r requirements.txt
 ```

You should see `(venv) $` at your command prompt, letting you know that you’re running the proper virtualenv install. To deactivate, you can just run the following to deactivate the environment.

```bash
deactivate
```

 
<<<<<<< HEAD
#### macOS
You should install and use virtualenv on macOS.
=======
## macOS
You will need to install and use virtualenv on macOS in order to get your environment correct as there are conflicts with built in python on macOS.
>>>>>>> 795ca33c
 
```bash
brew install python3
pip3 install virtualenv
virtualenv venv 
source venv/bin/activate
pip3 install -r requirements.txt
```

You should see `(venv) $` at your command prompt, letting you know that you’re running the proper virtualenv install. To deactivate, you can just run the following to deactivate the environment.

```bash
deactivate
```
<<<<<<< HEAD

#####
Notes: if you're running macOS Big Sur (and/or an Apple Silicon Mac), you may need to run this command to install the dependencies:
```
CFLAGS='-I/usr/local/opt/zlib/include -L/usr/local/opt/zlib/lib' pip3 install -r requirements.txt
```

#### Windows
Please follow the instructions below to setup dev environment in Windows (tested in Windows 7 & 10).
* Download & install Python 3.6+ from [here](https://www.python.org/downloads/)
* CD into the cloned repository.
* Assuming `pip` and `virtualenv` is already installed as part of the package, execute: `py -3 -m venv venv` 
* Activate the venv by running: `venv\Scripts\activate`
* Install dependencies by running: `pip install -r requirements-win.txt`
* You're all set up. Follow the instructions below to start the dev server.
=======
>>>>>>> 795ca33c
 
## Running the dev server
In production, we have an nginx reverse proxy setup. For development however, it's useful to use the built in 
development server. First we need to make sure we have a local sqlite database with the correct migrations applied, and default database. 

You probably won't be able to create a log file and database in the default location. You should set a couple of 
environment variables like below to create them locally when developing:

To run the Django dev server:

```bash
PORTAL_LOG_LOCATION=errors.log PORTAL_DB_LOCATION=db.sqlite3 python3 manage.py migrate
```
 
After running that you should see something like this:
```bash
Operations to perform:
  Apply all migrations: access, admin, auth, causes, contenttypes, profile, sessions, memberbucks
Running migrations:
  Applying causes.0001_initial... OK
  Applying auth.0001_initial... OK
  ...
```

Now load some initial data into the database:
```bash
PORTAL_LOG_LOCATION=errors.log PORTAL_DB_LOCATION=db.sqlite3 python3 manage.py loaddata fixtures/initial.json
```

If that completes with no errors (warnings are ok) run the command below to start the development server.

```bash
PORTAL_LOG_LOCATION=errors.log PORTAL_DB_LOCATION=db.sqlite3 python3 manage.py runserver
```

You should see something like this:

```bash
Django version 2.0.7, using settings 'membermatters.settings'
Starting development server at http://127.0.0.1:8000/
```

<<<<<<< HEAD
Now that the backend API is running, you can head over to the [frontend](/frontend) folder and follow those instructions to get the frontend UI running.
=======
Take note of the IP and port. In this case, open your favourite browser and go to `http://127.0.0.1:8000/`. You should 
be presented with the home page of the web app. Assuming you loaded the database fixtures, you can login with the username "default@example.com" and password 
"MemberMatters!". You should create a new account, then use the default account to give your new account admin rights. You 
should change the password of the default admin account or remove it.
>>>>>>> 795ca33c

## Pre-commit hooks
Finally, you need to install the git pre-commit hooks:

`pre-commit install`

Failure to ensure your code is compliant with our code formatting and linting standards will result 
in rejection of your pull request so please make sure you complete this step.

# Contributing Guidelines
Please use best practices while contributing. This includes writing clean code (messy/hacky 
code will be rejected) and making sure it's well commented. Try to think of the next person who comes along so use 
variable names that make sense and avoid weird tricks that not everyone will understand.

Please work on existing issues (use comments to clarify/discuss things). If you want to fix undocumented 
bugs or add new things, then open an issue for discussion.

Once you are happy with your changes, please open a pull request to merge them into dev. Your changes will be reviewed 
and accepted/rejected.

Note to collaborators with push permission: Do not push directly to master. You should push all changes to a feature 
branch first (`feature/<feature_name>`). When you are happy with it submit a pull request for merging into dev. The 
`master` branch should only contain the latest stable release.

We use eslint, prettier and black for code linting and formatting. These are setup as precommit 
hooks. These are a requirement and anything that fails these rules will not be accepted. If you 
would like to suggest changes to the eslint config please open an issue. If you have a specific use 
case, you may disable eslint rules on a line by line basis. Any global disables will be rejected 
unless you have a really good reason.

# Notes
You will need to re-run the database migration every time the db models change. You may see random database related errors such as column does not exist if you forget to do this. You can do that by running:

`python3 manage.py migrate`

To test all of the features you will need some api keys. Define these as environment variables:
* PORTAL_SENDGRID_API_KEY
* PORTAL_XERO_CONSUMER_KEY
* PORTAL_XERO_RSA_FILE (path to the rsa key)<|MERGE_RESOLUTION|>--- conflicted
+++ resolved
@@ -24,13 +24,8 @@
 ```
 
  
-<<<<<<< HEAD
 #### macOS
 You should install and use virtualenv on macOS.
-=======
-## macOS
-You will need to install and use virtualenv on macOS in order to get your environment correct as there are conflicts with built in python on macOS.
->>>>>>> 795ca33c
  
 ```bash
 brew install python3
@@ -45,7 +40,6 @@
 ```bash
 deactivate
 ```
-<<<<<<< HEAD
 
 #####
 Notes: if you're running macOS Big Sur (and/or an Apple Silicon Mac), you may need to run this command to install the dependencies:
@@ -61,8 +55,6 @@
 * Activate the venv by running: `venv\Scripts\activate`
 * Install dependencies by running: `pip install -r requirements-win.txt`
 * You're all set up. Follow the instructions below to start the dev server.
-=======
->>>>>>> 795ca33c
  
 ## Running the dev server
 In production, we have an nginx reverse proxy setup. For development however, it's useful to use the built in 
@@ -105,14 +97,7 @@
 Starting development server at http://127.0.0.1:8000/
 ```
 
-<<<<<<< HEAD
 Now that the backend API is running, you can head over to the [frontend](/frontend) folder and follow those instructions to get the frontend UI running.
-=======
-Take note of the IP and port. In this case, open your favourite browser and go to `http://127.0.0.1:8000/`. You should 
-be presented with the home page of the web app. Assuming you loaded the database fixtures, you can login with the username "default@example.com" and password 
-"MemberMatters!". You should create a new account, then use the default account to give your new account admin rights. You 
-should change the password of the default admin account or remove it.
->>>>>>> 795ca33c
 
 ## Pre-commit hooks
 Finally, you need to install the git pre-commit hooks:
